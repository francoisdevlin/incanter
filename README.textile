<a border="0" href="http://incanter.org" ><img src="http://incanter.org/images/incanter.jpg" alt="Incanter" /></a>


* <a href="#overview">Overview</a>
* <a href="#clojure">Getting started with Clojure</a>
* <a href="#getstarted">Getting started with Incanter</a>
* <a href="#docs">Documentation and examples</a>
* <a href="#build">Building Incanter</a>
* <a href="#depends">Dependencies</a>

<a name="overview"></a>

h2. Overview and motivation

_Incanter is a <a href="http://clojure.org">Clojure</a>-based, <a href="http://www.r-project.org/">R</a>-like statistical computing and graphics environment for the JVM._  At the core of Incanter are the <a href="http://sites.google.com/site/piotrwendykier/software/parallelcolt">Parallel Colt</a> numerics library, a multithreaded version of <a href="http://acs.lbl.gov/~hoschek/colt/">Colt</a>, and the <a href="http://www.jfree.org/jfreechart/">JFreeChart</a> charting library, as well as several other Java and Clojure libraries.

The motivation for creating Incanter is to provide a JVM-based statistical computing and graphics platform with R-like semantics and interactive-programming environment. Running on the JVM provides access to the large number of existing Java libraries for data access, data processing, and presentation.  Clojure’s seamless integration with Java makes leveraging these libraries much simpler than is possible in R, and Incanter’s R-like semantics makes statistical programming much simpler than is possible in pure Java.

Motivation for a Lisp-based R-like statistical environment can be found in the paper <i><a href="http://books.google.com/books?id=8Cf16JkKz30C&pg=PA21">Back to the Future: Lisp as a Base for a Statistical Computing System by Ihaka and Lang (2008)</a></i>. Incanter is also inspired by the now dormant Lisp-Stat (see the special volume in the Journal of Statistical Software on <a href="http://www.jstatsoft.org/v13">Lisp-Stat: Past, Present, and Future</a> from 2005).

Motivation for a JVM-based Lisp can be found at the <i><a href="http://clojure.org">Clojure website</a></u></i>, and screencasts of several excellent Clojure talks by the language’s creator, Rich Hickey, can be found at <i><a href="http://clojure.blip.tv/">clojure.blip.tv</a></i>.


<a name="clojure"></a>

h2. Getting started with Clojure

For a great introduction to programming in Clojure, read "Clojure - Functional Programming for the JVM.":http://ociweb.com/mark/clojure/article.html by R. Mark Volkmann. For an even more extensive introduction, get the newly released book "Programming Clojure":http://www.pragprog.com/titles/shcloj/programming-clojure by Stuart Halloway.

*Other Clojure resources*

* "Clojure website":http://clojure.org
* "Clojure Google group":http://groups.google.com/group/clojure
* "clojure.blip.tv":http://clojure.blip.tv
* "Clojure Programming Wikibook":http://en.wikibooks.org/wiki/Clojure_Programming
* "Learning Clojure Wikibook":http://en.wikibooks.org/wiki/Learning_Clojure


<a name="getstarted"></a>

h2. Getting started with Incanter

<<<<<<< HEAD
A pre-built version of Incanter that includes all the necessary dependencies can be downloaded at <a href="http://incanter.org/downloads/incanter-1.0-SNAPSHOT.zip">here</a>. If you would like to build it from source, read <a href="#build">Building Incanter</a>.
=======
A pre-built version of Incanter that includes all the necessary dependencies can be downloaded <a href="http://incanter.org/downloads/incanter-1.0-SNAPSHOT.zip">here</a>. If you would like to build it from source, read <a href="#build">Building Incanter</a>.
>>>>>>> 2bf34018

Start the Clojure shell (aka the REPL) from the Incanter directory: @bin/clj@ or @bin\clj.bat@ on Windows (note: if you want to start the Clojure REPL from a directory other than the top level Incanter directory, change the INCANTER_HOME variable in the clj script so that it uses an absolute path instead the ./ directory).

From the Clojure shell, load the Incanter libraries: <pre><code>(use '(incanter core stats charts))</code></pre>

Try an example: sample 1,000 values from a standard-normal distribution and view a histogram: <pre><code>(view (histogram (sample-normal 1000)))</code></pre>
<img src="http://incanter.org/images/examples/normal_hist.png" />

The online documentation for most Incanter functions contain usage examples. The documentation can be viewed using Clojure's @doc@ function. For example, to view the documentation and usage examples for the @linear-model@ function, call @(doc linear-model)@ from the Clojure shell. Use @(find-doc "search term")@ to search the online documentation from the Clojure shell. The API documentation can also be found in the @docs/api/@ directory and online at <a href="http://incanter.org/docs/api">http://incanter.org/docs/api/</a>.

*More Incanter examples*

* See the <a href="http://incanter.wordpress.com">Incanter blog</a>
* See Incanter wiki
** "Sample plots":http://wiki.github.com/liebke/incanter/sample-plots-in-incanter
** "Matrices":http://wiki.github.com/liebke/incanter/matrices
** "Datasets":http://wiki.github.com/liebke/incanter/datasets
** "Statistics examples":http://wiki.github.com/liebke/incanter/statistics-examples
** "Probability distributions":http://wiki.github.com/liebke/incanter/probability-distributions
* See the @examples/@ directory and @test/incanter/*-tests.clj@ for additional usage examples
** Run @examples/run_prob_plots.clj@ to generate example probability distribution plots
** Run @bin/runtests.clj@ to run test cases


<a name="docs"></a>

h2. Documentation

The following documentation covers the Incanter and Clojure APIs and the APIs of the underlying java libraries.

*Incanter documentation*
* "Incanter Wiki":http://wiki.github.com/liebke/incanter
* "Incanter API":http://incanter.org/docs/api/


*Related API documentation*
* "Clojure API":http://clojure.org/api
* "Parallel Colt Java API":http://incanter.org/docs/parallelcolt/api/
* "JFreeChart Java API":http://www.jfree.org/jfreechart/api/javadoc/index.html


<a name="build"></a>

h2. Building Incanter

To build Incanter, test it, and generate the api documentation yourself, run the following commands from the Incanter directory:

* Clone the Incanter Github repository: @git clone git://github.com/liebke/incanter.git@
* cd into the incanter directory
* Download and uncompress Incanter's dependencies: @ant deps@
* Build target/incanter-1.0-SNAPSHOT.jar: @ant@
* Run unit tests: @bin/runtests.clj@
* Generate API docs: @bin/generate_docs.clj@

(Note: the @bin/clj@ and @*.clj@ scripts won't run on Windows systems as is. Although, the Clojure code contained in the @*.clj@ scripts can be run from the Clojure shell.)


For back-end processing that doesn't require charts or visualizations, an alternative ant target, called @incanter-core@, is available that creates @incanter-core-1.0-SNAPSHOT.jar@, which only includes the 'core' and 'stats' libraries, and only depends on the clojure.jar and Parallel Colt libraries (colt.jar, netlib.jar, arpack-combo.jar).

h2. Building Incanter with Maven

Incanter can be built and tested with Maven with the following commands:
@mvn compile@ to build the incanter.Matrix Java class,
@mvn clojure:compile@ to build the remaining Clojure classes,
@mvn clojure:test@ to run the tests,
@mvn clojure:repl@ to start up a Clojure REPL with Incanter and its dependencies in the CLASSPATH,
@mvn package@ to create a standard Incanter jar file, and an uberjar that includes all of Incanter's dependencies, in the ./target directory.



<a name="depends"></a>

h2. Included dependencies

See @lib/license.txt@ file for license terms of included libraries.

* "Clojure":http://code.google.com/p/clojure/
* "Parallel Colt":http://sites.google.com/site/piotrwendykier/software/parallelcolt
** "Netlib-Java":http://code.google.com/p/netlib-java/ (included with Parallel Colt)
* "JFreeChart":http://www.jfree.org/jfreechart/
** "JCommon":http://www.jfree.org/jcommon/ (included with JFreeChart)
** "GnuJaxp":http://www.gnu.org/software/classpathx/jaxp/jaxp.html (included with JFreeChart)
* "OpenCSV":http://opencsv.sourceforge.net/
* "JGraph":http://www.jgraph.com/ (for future development)
* "Clojure-Contrib":http://code.google.com/p/clojure-contrib/ (test-is, gen-html-docs, repl-utils)
* "JLine":http://jline.sourceforge.net/<|MERGE_RESOLUTION|>--- conflicted
+++ resolved
@@ -40,11 +40,7 @@
 
 h2. Getting started with Incanter
 
-<<<<<<< HEAD
-A pre-built version of Incanter that includes all the necessary dependencies can be downloaded at <a href="http://incanter.org/downloads/incanter-1.0-SNAPSHOT.zip">here</a>. If you would like to build it from source, read <a href="#build">Building Incanter</a>.
-=======
 A pre-built version of Incanter that includes all the necessary dependencies can be downloaded <a href="http://incanter.org/downloads/incanter-1.0-SNAPSHOT.zip">here</a>. If you would like to build it from source, read <a href="#build">Building Incanter</a>.
->>>>>>> 2bf34018
 
 Start the Clojure shell (aka the REPL) from the Incanter directory: @bin/clj@ or @bin\clj.bat@ on Windows (note: if you want to start the Clojure REPL from a directory other than the top level Incanter directory, change the INCANTER_HOME variable in the clj script so that it uses an absolute path instead the ./ directory).
 
